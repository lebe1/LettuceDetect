--- conflicted
+++ resolved
@@ -8,212 +8,13 @@
 
 from lettucedetect.detectors.factory import make_detector
 
-<<<<<<< HEAD
-import re
-from difflib import SequenceMatcher
-import Levenshtein
-from nltk.corpus import stopwords
-from nltk.stem import PorterStemmer
-from nltk.tokenize import word_tokenize
-from collections import Counter
-import nltk
-
-
-LANG_TO_PASSAGE = {
-    "en": "passage",
-    "de": "Passage",
-    "fr": "passage",
-    "es": "pasaje",
-    "it": "brano",
-    "pl": "fragment",
-}
-
-SEQUENCE_MATCH_THRESHOLD = 0.6
-ROUGE_PRECISION_THRESHOLD = 0.3
-
-
-# ==== Base class for all detectors ====
-class BaseDetector(ABC):
-    @abstractmethod
-    def _predict(self, context: str, answer: str, output_format: str = "tokens") -> list:
-        """Core prediction method to be implemented by subclasses."""
-        pass
-
-
-# ==== Transformer-based detector ====
-class TransformerDetector(BaseDetector):
-    def __init__(
-        self,
-        model_path: str,
-        max_length: int = 4096,
-        device=None,
-        lang: Literal["en", "de", "fr", "es", "it", "pl"] = "en",
-        **kwargs,
-    ):
-        """Initialize the TransformerDetector.
-
-        :param model_path: The path to the model.
-        :param max_length: The maximum length of the input sequence.
-        :param device: The device to run the model on.
-        :param lang: The language of the model.
-        """
-        if lang not in LANG_TO_PASSAGE:
-            raise ValueError(f"Invalid language. Use one of: {', '.join(LANG_TO_PASSAGE.keys())}")
-
-        self.lang = lang
-        self.tokenizer = AutoTokenizer.from_pretrained(model_path, **kwargs)
-        self.model = AutoModelForTokenClassification.from_pretrained(model_path, **kwargs)
-        self.max_length = max_length
-        self.device = device or torch.device("cuda" if torch.cuda.is_available() else "cpu")
-        self.model.to(self.device)
-        self.model.eval()
-
-        prompt_path = Path(__file__).parent.parent / "prompts" / f"qa_prompt_{lang.lower()}.txt"
-        self.prompt_qa = Template(prompt_path.read_text(encoding="utf-8"))
-        prompt_path = (
-            Path(__file__).parent.parent / "prompts" / f"summary_prompt_{lang.lower()}.txt"
-        )
-        self.prompt_summary = Template(prompt_path.read_text(encoding="utf-8"))
-
-    def _form_prompt(self, context: list[str], question: str | None) -> str:
-        """Form a prompt from the provided context and question. We use different prompts for summary and QA tasks.
-
-        :param context: A list of context strings.
-        :param question: The question string.
-        :return: The formatted prompt.
-        """
-        context_str = "\n".join(
-            [
-                f"{LANG_TO_PASSAGE[self.lang]} {i + 1}: {passage}"
-                for i, passage in enumerate(context)
-            ]
-        )
-        if question is None:
-            return self.prompt_summary.substitute(text=context_str)
-        else:
-            return self.prompt_qa.substitute(
-                question=question, num_passages=len(context), context=context_str
-            )
-
-    def _predict(self, context: str, answer: str, output_format: str = "tokens") -> list:
-        """Predict hallucination tokens or spans from the provided context and answer.
-
-        :param context: The context string.
-        :param answer: The answer string.
-        :param output_format: "tokens" to return token-level predictions, or "spans" to return grouped spans.
-        """
-        # Use the shared tokenization logic from RagTruthDataset
-        encoding, labels, offsets, answer_start_token = (
-            HallucinationDataset.prepare_tokenized_input(
-                self.tokenizer, context, answer, self.max_length
-            )
-        )
-
-        # Create a label tensor: mark tokens before answer as -100 (ignored) and answer tokens as 0.
-        labels = torch.full_like(encoding.input_ids[0], -100, device=self.device)
-        labels[answer_start_token:] = 0
-        # Move encoding to the device
-        encoding = {
-            key: value.to(self.device)
-            for key, value in encoding.items()
-            if key in ["input_ids", "attention_mask", "labels"]
-        }
-
-        # Run model inference
-        with torch.no_grad():
-            outputs = self.model(**encoding)
-        logits = outputs.logits
-        token_preds = torch.argmax(logits, dim=-1)[0]
-        probabilities = torch.softmax(logits, dim=-1)[0]
-
-        # Mask out predictions for context tokens.
-        token_preds = torch.where(labels == -100, labels, token_preds)
-
-        if output_format == "tokens":
-            # return token probabilities for each token (with the tokens as well, if not -100)
-            token_probs = []
-            input_ids = encoding["input_ids"][0]  # Get the input_ids tensor from the encoding dict
-            for i, (token, pred, prob) in enumerate(zip(input_ids, token_preds, probabilities)):
-                if not labels[i].item() == -100:
-                    token_probs.append(
-                        {
-                            "token": self.tokenizer.decode([token]),
-                            "pred": pred.item(),
-                            "prob": prob[1].item(),  # Get probability for class 1 (hallucination)
-                        }
-                    )
-            return token_probs
-        elif output_format == "spans":
-            # Compute the answer's character offset (the first token of the answer).
-            if answer_start_token < offsets.size(0):
-                answer_char_offset = offsets[answer_start_token][0].item()
-            else:
-                answer_char_offset = 0
-
-            spans: list[dict] = []
-            current_span: dict | None = None
-
-            # Iterate over tokens in the answer region.
-            for i in range(answer_start_token, token_preds.size(0)):
-                # Skip tokens marked as ignored.
-                if labels[i].item() == -100:
-                    continue
-
-                token_start, token_end = offsets[i].tolist()
-                # Skip special tokens with zero length.
-                if token_start == token_end:
-                    continue
-
-                # Adjust offsets relative to the answer text.
-                rel_start = token_start - answer_char_offset
-                rel_end = token_end - answer_char_offset
-
-                is_hallucination = (
-                    token_preds[i].item() == 1
-                )  # assuming class 1 indicates hallucination.
-                confidence = probabilities[i, 1].item() if is_hallucination else 0.0
-
-                if is_hallucination:
-                    if current_span is None:
-                        current_span = {
-                            "start": rel_start,
-                            "end": rel_end,
-                            "confidence": confidence,
-                        }
-                    else:
-                        # Extend the current span.
-                        current_span["end"] = rel_end
-                        current_span["confidence"] = max(current_span["confidence"], confidence)
-                else:
-                    # If we were building a hallucination span, finalize it.
-                    if current_span is not None:
-                        # Extract the hallucinated text from the answer.
-                        span_text = answer[current_span["start"] : current_span["end"]]
-                        current_span["text"] = span_text
-                        spans.append(current_span)
-                        current_span = None
-
-            # Append any span still in progress.
-            if current_span is not None:
-                span_text = answer[current_span["start"] : current_span["end"]]
-                current_span["text"] = span_text
-                spans.append(current_span)
-
-            return spans
-        else:
-            raise ValueError("Invalid output_format. Use 'tokens' or 'spans'.")
-
-    def predict_prompt(self, prompt: str, answer: str, output_format: str = "tokens") -> list:
-        """Predict hallucination tokens or spans from the provided prompt and answer.
-=======
 
 class HallucinationDetector:
     """Facade class that delegates to a concrete detector chosen by *method*.
 
-    :param method: ``"transformer"`` (token-classifier) or ``"llm"`` (OpenAI function-calling).
-    :param kwargs: Passed straight through to the chosen detector’s constructor.
-    """
->>>>>>> 0dcf1d5a
+        :param method: "transformer" for the model-based approach, "rule" for the rule-based approach, "llm" for the LLM-based approach
+        :param kwargs: Additional keyword arguments passed to the underlying detector.
+        """
 
     def __init__(self, method: str = "transformer", **kwargs):
         self.detector = make_detector(method, **kwargs)
@@ -231,556 +32,16 @@
 
         See the concrete detector docs for the structure of the returned list.
         """
-<<<<<<< HEAD
-        self.model = model
-        self.temperature = temperature
-
-        if lang not in LANG_TO_PASSAGE:
-            raise ValueError(f"Invalid language. Use one of: {', '.join(LANG_TO_PASSAGE.keys())}")
-
-        self.lang = lang
-        self.zero_shot = zero_shot
-        if fewshot_path is None:
-            print(
-                f"No fewshot path provided, using default path: {Path(__file__).parent.parent / 'prompts' / f'examples_{lang.lower()}.json'}"
-            )
-            fewshot_path = (
-                Path(__file__).parent.parent / "prompts" / f"examples_{lang.lower()}.json"
-            )
-
-            if not fewshot_path.exists():
-                raise FileNotFoundError(f"Fewshot file not found at {fewshot_path}")
-        else:
-            fewshot_path = Path(fewshot_path)
-
-        if prompt_path is None:
-            print(
-                f"No prompt path provided, using default path: {Path(__file__).parent.parent / 'prompts' / 'hallucination_detection.txt'}"
-            )
-            template_path = Path(__file__).parent.parent / "prompts" / "hallucination_detection.txt"
-        else:
-            template_path = Path(prompt_path)
-
-        prompt_qa_path = Path(__file__).parent.parent / "prompts" / f"qa_prompt_{lang.lower()}.txt"
-        prompt_summary_path = (
-            Path(__file__).parent.parent / "prompts" / f"summary_prompt_{lang.lower()}.txt"
-        )
-
-        self.template = Template(template_path.read_text(encoding="utf-8"))
-        self.prompt_summary = Template(prompt_summary_path.read_text(encoding="utf-8"))
-
-        self.fewshot = json.loads(fewshot_path.read_text(encoding="utf-8"))
-        self.cache_path = cache_file
-
-        if cache_file is None:
-            self.cache_path = (
-                Path(__file__).parent.parent / "cache" / f"cache_{self.model}_{self.lang}.json"
-            )
-            self.cache_path.parent.mkdir(parents=True, exist_ok=True)
-
-            # Read in cache
-            if self.cache_path.exists():
-                self.cache = json.loads(self.cache_path.read_text(encoding="utf-8"))
-            else:
-                self.cache = {}
-
-            print(f"Cache file not provided, using default path: {self.cache_path}")
-        else:
-            self.cache_path = Path(cache_file)
-            if not self.cache_path.exists():
-                raise FileNotFoundError(f"Cache file not found at {self.cache_path}")
-            self.cache = json.loads(self.cache_path.read_text(encoding="utf-8"))
-
-    def _build_prompt(
-        self,
-        context: str,
-        answer: str,
-    ) -> str:
-        """Fill the template with runtime values, inserting zero or many few‑shot examples.
-        Uses `${placeholder}` tokens in the .txt file.
-        """
-        fewshot_block = ""
-        if self.fewshot and not self.zero_shot:
-            lines: list[str] = []
-            for idx, ex in enumerate(self.fewshot, 1):
-                lines.append(
-                    f"""<example{idx}>
-<source>{ex["source"]}</source>
-<answer>{ex["answer"]}</answer>
-<target>{{"hallucination_list": {json.dumps(ex["hallucination_list"], ensure_ascii=False)} }}</target>
-</example{idx}>"""
-                )
-            fewshot_block = "\n".join(lines)
-
-        filled = self.template.substitute(
-            lang=self.lang,
-            context=context,
-            answer=answer,
-            fewshot_block=fewshot_block,
-        )
-        return filled
-
-    def _form_context(self, context: list[str], question: str | None) -> str:
-        """Form a prompt from the provided context and question. We use different prompts for summary and QA tasks.
-        :param context: A list of context strings.
-        :param question: The question string.
-        :return: The formatted prompt.
-        """
-        context_str = "\n".join(
-            [f"passage {i + 1}: {passage}" for i, passage in enumerate(context)]
-        )
-        if question is None:
-            return self.prompt_summary.substitute(text=context_str)
-        else:
-            return self.prompt_qa.substitute(
-                question=question, num_passages=len(context), context=context_str
-            )
-
-    def _get_openai_client(self) -> OpenAI:
-        """Get OpenAI client configured from environment variables.
-
-        :return: Configured OpenAI client
-        :raises ValueError: If API key is not set
-        """
-        api_key = os.getenv("OPENAI_API_KEY") or "EMPTY"
-        api_base = os.getenv("OPENAI_API_BASE") or "https://api.openai.com/v1"
-
-        return OpenAI(
-            api_key=api_key,
-            base_url=api_base,
-        )
-
-    def _hash(self, prompt: str) -> str:
-        """Hash the prompt."""
-        return hashlib.sha256(prompt.encode("utf-8")).hexdigest()
-
-    def _call_openai(self, prompt: str) -> str:
-        """Call the OpenAI API.
-
-        :param prompt: The prompt to call the OpenAI API with.
-        :return: The response from the OpenAI API.
-        """
-        client = self._get_openai_client()
-        resp = client.chat.completions.create(
-            model=self.model,
-            messages=[
-                {
-                    "role": "system",
-                    "content": "You are an expert in detecting hallucinations in LLM outputs.",
-                },
-                {"role": "user", "content": prompt},
-            ],
-            tools=ANNOTATE_SCHEMA,
-            tool_choice={"type": "function", "function": {"name": "annotate"}},
-            temperature=self.temperature,
-        )
-
-        return resp.choices[0].message.tool_calls[0].function.arguments
-
-    def _save_cache(self):
-        """Save the cache to the cache file."""
-        self.cache_path.write_text(json.dumps(self.cache, ensure_ascii=False), encoding="utf-8")
-
-    def _to_spans(self, subs: list[str], answer: str) -> list[dict]:
-        """Convert a list of substrings to a list of spans.
-
-        :param subs: A list of substrings.
-        :param answer: The answer string.
-        :return: A list of spans.
-        """
-        spans = []
-        for s in subs:
-            m = re.search(re.escape(s), answer)
-            if m:
-                spans.append({"start": m.start(), "end": m.end(), "text": s})
-        return spans
-
-    def _predict(self, context: str, answer: str, output_format: str = "spans") -> list:
-        """Prompts the ChatGPT model to predict hallucination spans from the provided context and answer.
-
-        :param context: The context string.
-        :param answer: The answer string.
-        :param output_format: works only for "spans" and returns grouped spans.
-        """
-        if output_format == "spans":
-            llm_prompt = self._build_prompt(context, answer)
-
-            key = self._hash("||".join([llm_prompt, self.model, str(self.temperature)]))
-
-            # Check if the response is cached
-            cached_response = self.cache.get(key)
-            if cached_response is None:
-                cached_response = self._call_openai(llm_prompt)
-                self.cache[key] = cached_response
-                self._save_cache()
-
-            payload = json.loads(cached_response)
-            return self._to_spans(payload["hallucination_list"], answer)
-        else:
-            raise ValueError(
-                "Invalid output_format. This model can only predict hallucination spans. Use spans."
-            )
-=======
         return self.detector.predict(context, answer, question, output_format)
->>>>>>> 0dcf1d5a
 
     def predict_prompt(self, prompt: str, answer: str, output_format: str = "tokens") -> list:
         """Predict hallucinations when you already have a *single* full prompt string.
 
         :param prompt: The prompt string.
         :param answer: The answer string.
-<<<<<<< HEAD
-        :param output_format: "spans" to return grouped spans.
-        """
-        return self._predict(prompt, answer, output_format)
-
-    def predict(
-        self,
-        context: list[str],
-        answer: str,
-        question: str | None = None,
-        output_format: str = "spans",
-    ) -> list:
-        """Predict hallucination spans from the provided context, answer, and question.
-        This is a useful interface when we don't want to predict a specific prompt, but rather we have a list of contexts, answers, and questions. Useful to interface with RAG systems.
-
-        :param context: A list of context strings.
-        :param answer: The answer string.
-        :param question: The question string.
-        :param output_format: "spans" to return grouped spans.
-        """
-        prompt = self._form_context(context, question)
-        return self._predict(prompt, answer, output_format=output_format)
-
-
-# ==== Rule-based detector ====
-class RuleBasedDetector(BaseDetector):
-    def __init__(
-            self,
-            lang: Literal["en", "de", "fr", "es", "it", "pl"] = "en",
-                 ):
-        """Initialize the RuleBasedDetector.
-
-        :param lang: The language of the model.
-        """
-        if lang not in LANG_TO_PASSAGE:
-            raise ValueError(f"Invalid language. Use one of: {', '.join(LANG_TO_PASSAGE.keys())}")
-
-        self.lang = lang
-
-        prompt_path = Path(__file__).parent.parent / "prompts" / f"qa_prompt_{lang.lower()}.txt"
-        self.prompt_qa = Template(prompt_path.read_text(encoding="utf-8"))
-        prompt_path = (
-            Path(__file__).parent.parent / "prompts" / f"summary_prompt_{lang.lower()}.txt"
-        )
-        self.prompt_summary = Template(prompt_path.read_text(encoding="utf-8"))
-
-    def _predict(self, context: list[str], answer: str, output_format: str = "spans") -> list:
-        """
-        Perform rule-based hallucination detection on the answer, comparing it to the provided context.
-
-        :param context: A list of context strings to compare against.
-        :param answer: The generated answer string to evaluate.
-        :param output_format: Output format - either 'spans' (sentence-level) or 'tokens' (word-level).
-        :return: A list of hallucination spans or tokens, each with confidence scores.
-        """
-        # Tokenize context for better comparison.
-        context_str = " ".join(context).lower()
-        number_hallucinations = self._detect_number_hallucinations(context_str, answer)
-        context_sentences = [
-            s.strip().lower()
-            for ctx in context
-            for s in re.split(r'(?<=[.?!])\s+', ctx)
-            if s.strip()
-        ]
-
-        if output_format == "spans":
-            spans = []
-            # Iterate over all sentence-like segments in the answer.
-            for match in re.finditer(r'[^.?!]+[.?!]', answer):
-                sentence = match.group().strip()
-                sentence_lower = sentence.lower()
-                sentence_numbers = self._extract_numbers(sentence)
-
-                fuzzy_match_score = self._fuzzy_sequence_matcher(sentence_lower, context_str)
-
-                is_hallucinated = sentence_lower not in context_str and fuzzy_match_score < SEQUENCE_MATCH_THRESHOLD
-
-
-                # Compare with each context sentence and store highest similarity
-                # max_similarity = max(
-                #     self._fuzzy_sequence_matcher(sentence_lower, ctx_sent)
-                #     for ctx_sent in context_sentences
-                # ) if context_sentences else 0.0
-
-                has_number_hallucination = any(n in number_hallucinations for n in sentence_numbers)
-                # is_hallucinated = max_similarity < SEQUENCE_MATCH_THRESHOLD
-
-
-                if has_number_hallucination:
-                    spans.append({
-                        "text": sentence,
-                        "start": match.start(),
-                        "end": match.end(),
-                        "confidence": 1
-                    })
-                elif is_hallucinated:
-                    spans.append({
-                        "text": sentence,
-                        "start": match.start(),
-                        "end": match.end(),
-                        "confidence": 1 - fuzzy_match_score
-                        # "confidence": 1 - max_similarity
-                    })
-            return spans
-
-        elif output_format == "tokens":
-            token_outputs = []
-            # Check each word-level token in the answer.
-            for match in re.finditer(r'\b\w+\b', answer):
-                token = match.group()
-                token_lower = token.lower()
-                fuzzy_match_score = self._fuzzy_sequence_matcher(token_lower, context_str)
-
-                is_hallucinated = token_lower not in context_str and fuzzy_match_score < SEQUENCE_MATCH_THRESHOLD 
-                has_number_hallucination = token_lower in number_hallucinations
-
-                # Check for number hallucination first, since variable is_hallucinated might be true as well in hallucinated number case
-                if has_number_hallucination: 
-                    token_outputs.append({
-                        "token": token,
-                        "pred": 1,
-                        "prob": 1
-                    })
-                else:
-                    token_outputs.append({
-                        "token": token,
-                        "pred": int(is_hallucinated),
-                        "prob": 1 - fuzzy_match_score if is_hallucinated else 0.01
-                    })
-
-                
-            return token_outputs
-
-        else:
-            raise ValueError("Invalid output_format. Use 'tokens' or 'spans'.")
-
-    def _fuzzy_sequence_matcher(self, s1: str, s2: str) -> float:
-        """
-        Compute a fuzzy similarity ratio between two strings using SequenceMatcher.
-
-        :param s1: First string (usually the sentence or token).
-        :param s2: Second string (typically the full context).
-        :return: A float similarity ratio between 0.0 and 1.0.
-        """
-        return SequenceMatcher(None, s1, s2).ratio()
-    
-    def _fuzzy_levenshtein(self, s1: str, s2: str) -> float:
-        """
-        Compute a fuzzy similarity ratio between two strings using Levenshtein.
-
-        :param s1: First string (usually the sentence or token).
-        :param s2: Second string (typically the full context).
-        :return: A float similarity ratio between 0.0 and 1.0.
-        """
-        return  Levenshtein.ratio(s1, s2)
-    
-    def predict_prompt(self, prompt: str, answer: str, output_format: str = "tokens") -> list:
-        """Predict hallucination spans from the provided prompt and answer.
-
-        :param prompt: The prompt string.
-        :param answer: The answer string.
-        :param output_format: "spans" to return grouped spans.
-        """
-        return self._predict([prompt], answer, output_format)
-    
-    def predict(
-        self,
-        context: list[str],
-        answer: str,
-        question: str | None = None,
-        output_format: str = "tokens",
-    ) -> list:
-        """Predict hallucination tokens or spans from the provided context, answer, and question.
-        This is a useful interface when we don't want to predict a specific prompt, but rather we have a list of contexts, answers, and questions. Useful to interface with RAG systems.
-
-        :param context: A list of context strings.
-        :param answer: The answer string.
-        :param question: The question string.
-        :param output_format: "tokens" to return token-level predictions, or "spans" to return grouped spans.
-        """
-
-        print("Entered predict method in Rule-based class")
-        return self._predict(context, answer, output_format)
-    
-    def _extract_numbers(self, text: str) -> set:
-        # This regex pattern checks first for numbers like 1,222.59; second for 0.12; third for 4,12; forth for common digits
-        number_pattern = r'\d+\,\d+\.\d+|\d+\.\d+|\d+\,\d+|\d+'
-        matches = re.findall(number_pattern, text)
-        numbers = set()
-        for m in matches:
-            numbers.add(m)
-        return numbers
-
-    def _detect_number_hallucinations(self, context: str, answer: str) -> set:
-        context_numbers = self._extract_numbers(context)
-        answer_numbers = self._extract_numbers(answer)
-
-        hallucinated = set()
-        for num in answer_numbers:
-           if not any((num == ctx_num) for ctx_num in context_numbers):
-                hallucinated.add(num)
-
-        return hallucinated
-
-
-class RougeBasedDetector(BaseDetector):
-    def __init__(
-        self,
-        lang: Literal["en", "de", "fr", "es", "it", "pl"] = "en",
-    ):
-        """
-        Initialize the RougeBasedDetector.
-
-        :param lang: The language of the model.
-        """
-        if lang != "en":
-            raise NotImplementedError("Currently only English ('en') is supported for ROUGE-based detection.")
-        
-        nltk.download('punkt')
-        nltk.download('stopwords')
-
-        self.lang = lang
-        self.stop_words = set(stopwords.words("english"))
-        self.stemmer = PorterStemmer()
-
-    def _preprocess(self, text: str) -> list[str]:
-        """Lowercase, tokenize, remove stopwords, and apply stemming."""
-        tokens = word_tokenize(text.lower())
-
-        return [
-            self.stemmer.stem(token)
-            for token in tokens
-            if token.isalnum() and token not in self.stop_words
-        ]
-
-    def _rouge_1_precision_recall(self, response_tokens: list[str], context_tokens: list[str]) -> tuple[float, float]:
-        """Compute ROUGE-1 precision and recall."""
-        ref_counts = Counter(context_tokens)
-        hyp_counts = Counter(response_tokens)
-
-        overlap = sum(min(hyp_counts[w], ref_counts[w]) for w in hyp_counts)
-
-        precision = overlap / sum(hyp_counts.values()) if hyp_counts else 0.0
-        recall = overlap / sum(ref_counts.values()) if ref_counts else 0.0
-
-        return precision, recall
-
-    def _predict(self, context: list[str], answer: str, output_format: str = "spans") -> list:
-        """
-        Perform hallucination detection using ROUGE-1 based precision and recall.
-
-        :param context: A list of context strings (representing input arguments).
-        :param answer: The generated answer to evaluate.
-        :param output_format: Either 'spans' (sentence-level) or 'tokens' (word-level).
-        :return: A list of hallucinated spans or tokens with confidence scores.
-        """
-        context_tokens_all = [self._preprocess(c) for c in context]
-        # answer_tokens = self._preprocess(answer)
-
-        # print("CONTEXT TOKENS", context_tokens_all)
-        # print("ANSWER TOKEN", answer_tokens)
-
-        if output_format == "spans":
-            spans = []
-            for match in re.finditer(r'[^.?!]+[.?!]', answer):
-                sentence = match.group().strip()
-                sentence_tokens = self._preprocess(sentence)
-                prec, _ = self._rouge_1_precision_recall(sentence_tokens, sum(context_tokens_all, []))
-                # print("Sentence tokens", sentence_tokens)
-                # print("Precision", prec)
-
-                if prec < ROUGE_PRECISION_THRESHOLD:  # Threshold for hallucination
-                    spans.append({
-                        "text": sentence,
-                        "start": match.start(),
-                        "end": match.end(),
-                        "confidence": 1 - prec  # Lower precision means higher confidence it's a hallucination
-                    })
-            return spans
-
-        elif output_format == "tokens":
-            token_outputs = []
-            for match in re.finditer(r'\b\w+\b', answer):
-                token = match.group()
-                token_proc = self._preprocess(token)
-                if not token_proc:
-                    continue
-                token_in_context = token_proc[0] in sum(context_tokens_all, [])
-
-                token_outputs.append({
-                    "token": token,
-                    "pred": int(not token_in_context),
-                    "prob": 0.99 if not token_in_context else 0.01
-                })
-            return token_outputs
-
-        else:
-            raise ValueError("Invalid output_format. Use 'tokens' or 'spans'.")
-        
-    def predict_prompt(self, prompt: str, answer: str, output_format: str = "tokens") -> list:
-        """Predict hallucination spans from the provided prompt and answer.
-
-        :param prompt: The prompt string.
-        :param answer: The answer string.
-        :param output_format: "spans" to return grouped spans.
-        """
-        return self._predict([prompt], answer, output_format)
-    
-    def predict(
-        self,
-        context: list[str],
-        answer: str,
-        question: str | None = None,
-        output_format: str = "tokens",
-    ) -> list:
-        """Predict hallucination tokens or spans from the provided context, answer, and question.
-        This is a useful interface when we don't want to predict a specific prompt, but rather we have a list of contexts, answers, and questions. Useful to interface with RAG systems.
-
-        :param context: A list of context strings.
-        :param answer: The answer string.
-        :param question: The question string.
-        :param output_format: "tokens" to return token-level predictions, or "spans" to return grouped spans.
-        """
-
-        print("Entered predict method in RougeBased class")
-        return self._predict(context, answer, output_format)
-
-
-
-
-class HallucinationDetector:
-    def __init__(self, method: str = "transformer", **kwargs):
-        """Facade for the hallucination detector.
-
-        :param method: "transformer" for the model-based approach, "rule" for the rule-based approach, "llm" for the LLM-based approach
-        :param kwargs: Additional keyword arguments passed to the underlying detector.
-        """
-        if method == "transformer":
-            self.detector = TransformerDetector(**kwargs)
-        elif method == "rule":
-            self.detector = RuleBasedDetector()
-        elif method == "llm":
-            self.detector = LLMDetector(**kwargs)
-        elif method == "rouge":
-            self.detector = RougeBasedDetector()
-        else:
-            raise ValueError("Unsupported method. Choose 'transformer', 'rule or 'llm'.")
-=======
         :param output_format: "tokens" to return token-level predictions, or "spans" to return grouped spans.
         """
         return self.detector.predict_prompt(prompt, answer, output_format)
->>>>>>> 0dcf1d5a
 
     def predict_prompt_batch(
         self, prompts: list[str], answers: list[str], output_format: str = "tokens"
