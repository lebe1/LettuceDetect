import hashlib
import json
import os
import re
from abc import ABC, abstractmethod
from pathlib import Path
from string import Template
from typing import Literal

import torch
from openai import OpenAI
from transformers import AutoModelForTokenClassification, AutoTokenizer

from lettucedetect.datasets.hallucination_dataset import (
    HallucinationDataset,
)

<<<<<<< HEAD
import re
from difflib import SequenceMatcher
import Levenshtein

PROMPT_QA = """
Briefly answer the following question:
{question}
Bear in mind that your response should be strictly based on the following {num_passages} passages:
{context}
In case the passages do not contain the necessary information to answer the question, please reply with: "Unable to answer based on given passages."
output:
"""

PROMPT_SUMMARY = """
Summarize the following text:
{text}
output:
"""
=======
LANG_TO_PASSAGE = {
    "en": "passage",
    "de": "Passage",
    "fr": "passage",
    "es": "pasaje",
    "it": "brano",
    "pl": "fragment",
}
>>>>>>> 834f6abf

SEQUENCE_MATCH_THRESHOLD = 0.8


# ==== Base class for all detectors ====
class BaseDetector(ABC):
    @abstractmethod
    def _predict(self, context: str, answer: str, output_format: str = "tokens") -> list:
        """Core prediction method to be implemented by subclasses."""
        pass

    def _form_prompt(self, context: list[str], question: str | None) -> str:
        """Form a prompt from the provided context and question. We use different prompts for summary and QA tasks.

        :param context: A list of context strings.
        :param question: The question string.
        :return: The formatted prompt.
        """
        context_str = "\n".join(
            [f"passage {i + 1}: {passage}" for i, passage in enumerate(context)]
        )
        if question is None:
            return PROMPT_SUMMARY.format(text=context_str)
        else:
            return PROMPT_QA.format(
                question=question, num_passages=len(context), context=context_str
            )

    def predict_prompt(self, prompt: str, answer: str, output_format: str = "tokens") -> list:
        """Predict hallucination tokens or spans from the provided prompt and answer.

        :param prompt: The prompt string.
        :param answer: The answer string.
        :param output_format: "tokens" to return token-level predictions, or "spans" to return grouped spans.
        """
        return self._predict(prompt, answer, output_format)

    def predict(
        self,
        context: list[str],
        answer: str,
        question: str | None = None,
        output_format: str = "tokens",
    ) -> list:
        """Predict hallucination tokens or spans from the provided context, answer, and question.
        This is a useful interface when we don't want to predict a specific prompt, but rather we have a list of contexts, answers, and questions. Useful to interface with RAG systems.

        :param context: A list of context strings.
        :param answer: The answer string.
        :param question: The question string.
        :param output_format: "tokens" to return token-level predictions, or "spans" to return grouped spans.
        """

        print("Entered predict method in Transformer class")

        prompt = self._form_prompt(context, question)
        return self._predict(prompt, answer, output_format)



# ==== Transformer-based detector ====
class TransformerDetector(BaseDetector):
    def __init__(
        self,
        model_path: str,
        max_length: int = 4096,
        device=None,
        lang: Literal["en", "de", "fr", "es", "it", "pl"] = "en",
        **kwargs,
    ):
        """Initialize the TransformerDetector.

        :param model_path: The path to the model.
        :param max_length: The maximum length of the input sequence.
        :param device: The device to run the model on.
        :param lang: The language of the model.
        """
        if lang not in LANG_TO_PASSAGE:
            raise ValueError(f"Invalid language. Use one of: {', '.join(LANG_TO_PASSAGE.keys())}")

        self.lang = lang
        self.tokenizer = AutoTokenizer.from_pretrained(model_path, **kwargs)
        self.model = AutoModelForTokenClassification.from_pretrained(model_path, **kwargs)
        self.max_length = max_length
        self.device = device or torch.device("cuda" if torch.cuda.is_available() else "cpu")
        self.model.to(self.device)
        self.model.eval()

<<<<<<< HEAD

=======
        prompt_path = Path(__file__).parent.parent / "prompts" / f"qa_prompt_{lang.lower()}.txt"
        self.prompt_qa = Template(prompt_path.read_text(encoding="utf-8"))
        prompt_path = (
            Path(__file__).parent.parent / "prompts" / f"summary_prompt_{lang.lower()}.txt"
        )
        self.prompt_summary = Template(prompt_path.read_text(encoding="utf-8"))

    def _form_prompt(self, context: list[str], question: str | None) -> str:
        """Form a prompt from the provided context and question. We use different prompts for summary and QA tasks.

        :param context: A list of context strings.
        :param question: The question string.
        :return: The formatted prompt.
        """
        context_str = "\n".join(
            [
                f"{LANG_TO_PASSAGE[self.lang]} {i + 1}: {passage}"
                for i, passage in enumerate(context)
            ]
        )
        if question is None:
            return self.prompt_summary.substitute(text=context_str)
        else:
            return self.prompt_qa.substitute(
                question=question, num_passages=len(context), context=context_str
            )
>>>>>>> 834f6abf

    def _predict(self, context: str, answer: str, output_format: str = "tokens") -> list:
        """Predict hallucination tokens or spans from the provided context and answer.

        :param context: The context string.
        :param answer: The answer string.
        :param output_format: "tokens" to return token-level predictions, or "spans" to return grouped spans.
        """
        # Use the shared tokenization logic from RagTruthDataset
        encoding, labels, offsets, answer_start_token = (
            HallucinationDataset.prepare_tokenized_input(
                self.tokenizer, context, answer, self.max_length
            )
        )

        # Create a label tensor: mark tokens before answer as -100 (ignored) and answer tokens as 0.
        labels = torch.full_like(encoding.input_ids[0], -100, device=self.device)
        labels[answer_start_token:] = 0
        # Move encoding to the device
        encoding = {
            key: value.to(self.device)
            for key, value in encoding.items()
            if key in ["input_ids", "attention_mask", "labels"]
        }

        # Run model inference
        with torch.no_grad():
            outputs = self.model(**encoding)
        logits = outputs.logits
        token_preds = torch.argmax(logits, dim=-1)[0]
        probabilities = torch.softmax(logits, dim=-1)[0]

        # Mask out predictions for context tokens.
        token_preds = torch.where(labels == -100, labels, token_preds)

        if output_format == "tokens":
            # return token probabilities for each token (with the tokens as well, if not -100)
            token_probs = []
            input_ids = encoding["input_ids"][0]  # Get the input_ids tensor from the encoding dict
            for i, (token, pred, prob) in enumerate(zip(input_ids, token_preds, probabilities)):
                if not labels[i].item() == -100:
                    token_probs.append(
                        {
                            "token": self.tokenizer.decode([token]),
                            "pred": pred.item(),
                            "prob": prob[1].item(),  # Get probability for class 1 (hallucination)
                        }
                    )
            return token_probs
        elif output_format == "spans":
            # Compute the answer's character offset (the first token of the answer).
            if answer_start_token < offsets.size(0):
                answer_char_offset = offsets[answer_start_token][0].item()
            else:
                answer_char_offset = 0

            spans: list[dict] = []
            current_span: dict | None = None

            # Iterate over tokens in the answer region.
            for i in range(answer_start_token, token_preds.size(0)):
                # Skip tokens marked as ignored.
                if labels[i].item() == -100:
                    continue

                token_start, token_end = offsets[i].tolist()
                # Skip special tokens with zero length.
                if token_start == token_end:
                    continue

                # Adjust offsets relative to the answer text.
                rel_start = token_start - answer_char_offset
                rel_end = token_end - answer_char_offset

                is_hallucination = (
                    token_preds[i].item() == 1
                )  # assuming class 1 indicates hallucination.
                confidence = probabilities[i, 1].item() if is_hallucination else 0.0

                if is_hallucination:
                    if current_span is None:
                        current_span = {
                            "start": rel_start,
                            "end": rel_end,
                            "confidence": confidence,
                        }
                    else:
                        # Extend the current span.
                        current_span["end"] = rel_end
                        current_span["confidence"] = max(current_span["confidence"], confidence)
                else:
                    # If we were building a hallucination span, finalize it.
                    if current_span is not None:
                        # Extract the hallucinated text from the answer.
                        span_text = answer[current_span["start"] : current_span["end"]]
                        current_span["text"] = span_text
                        spans.append(current_span)
                        current_span = None

            # Append any span still in progress.
            if current_span is not None:
                span_text = answer[current_span["start"] : current_span["end"]]
                current_span["text"] = span_text
                spans.append(current_span)

            return spans
        else:
            raise ValueError("Invalid output_format. Use 'tokens' or 'spans'.")
    

class RuleBasedDetector(BaseDetector):
    def __init__(self):
        pass

    def _predict(self, context: list[str], answer: str, output_format: str = "spans") -> list:
        """
        Perform rule-based hallucination detection on the answer, comparing it to the provided context.

        :param context: A list of context strings to compare against.
        :param answer: The generated answer string to evaluate.
        :param output_format: Output format - either 'spans' (sentence-level) or 'tokens' (word-level).
        :return: A list of hallucination spans or tokens, each with confidence scores.
        """
        # Normalize and join context into a single lowercase string for easier comparison.
        context_str = " ".join(context).lower()

        if output_format == "spans":
            spans = []
            # Iterate over all sentence-like segments in the answer.
            for match in re.finditer(r'[^.?!]+[.?!]', answer):
                sentence = match.group().strip()
                sentence_lower = sentence.lower()

                # Check for hallucination using exact and fuzzy match heuristics.
                if sentence_lower not in context_str and self._fuzzy_levenshtein(sentence_lower, context_str) < SEQUENCE_MATCH_THRESHOLD:
                    spans.append({
                        "text": sentence,
                        "start": match.start(),
                        "end": match.end(),
                        "confidence": 0.99
                    })
            return spans

        elif output_format == "tokens":
            token_outputs = []
            # Check each word-level token in the answer.
            for match in re.finditer(r'\b\w+\b', answer):
                token = match.group()
                token_lower = token.lower()
                is_hallucinated = token_lower not in context_str and self._fuzzy_levenshtein(token_lower, context_str) < SEQUENCE_MATCH_THRESHOLD

                token_outputs.append({
                    "token": token,
                    "pred": int(is_hallucinated),
                    "prob": 0.99 if is_hallucinated else 0.01
                })
            return token_outputs

        else:
            raise ValueError("Invalid output_format. Use 'tokens' or 'spans'.")

    def _fuzzy_sequence_matcher(self, s1: str, s2: str) -> float:
        """
        Compute a fuzzy similarity ratio between two strings using SequenceMatcher.

        :param s1: First string (usually the sentence or token).
        :param s2: Second string (typically the full context).
        :return: A float similarity ratio between 0.0 and 1.0.
        """
        return SequenceMatcher(None, s1, s2).ratio()
    
    def _fuzzy_levenshtein(self, s1: str, s2: str) -> float:
        """
        Compute a fuzzy similarity ratio between two strings using Levenshtein.

        :param s1: First string (usually the sentence or token).
        :param s2: Second string (typically the full context).
        :return: A float similarity ratio between 0.0 and 1.0.
        """
        print("Levenshtein entered")
        return  Levenshtein.ratio(s1, s2)



# ==== LLM-based detector ====
ANNOTATE_SCHEMA = [
    {
        "type": "function",
        "function": {
            "name": "annotate",
            "description": "Return hallucinated substrings from the answer relative to the source.",
            "parameters": {
                "type": "object",
                "properties": {
                    "hallucination_list": {
                        "type": "array",
                        "items": {"type": "string"},
                    }
                },
                "required": ["hallucination_list"],
            },
        },
    }
]


class LLMDetector(BaseDetector):
    """LLM-powered hallucination detector using function calling and a prompt template."""

    def __init__(
        self,
        model: str = "gpt-4o",
        temperature: int = 0,
        lang: Literal["en", "de", "fr", "es", "it", "pl"] = "en",
        zero_shot: bool = False,
        fewshot_path: str | None = None,
        prompt_path: str | None = None,
        cache_file: str | None = None,
    ):
        """Initialize the LLMDetector.

        :param model: OpenAI model.
        :param temperature: model temperature.
        :param lang: language of the examples.
        :param zero_shot: whether to use zero-shot prompting.
        :param fewshot_path: path to the fewshot examples.
        :param prompt_path: path to the prompt template.
        :param cache_file: path to the cache file.
        """
        self.model = model
        self.temperature = temperature

        if lang not in LANG_TO_PASSAGE:
            raise ValueError(f"Invalid language. Use one of: {', '.join(LANG_TO_PASSAGE.keys())}")

        self.lang = lang
        self.zero_shot = zero_shot
        if fewshot_path is None:
            print(
                f"No fewshot path provided, using default path: {Path(__file__).parent.parent / 'prompts' / f'examples_{lang.lower()}.json'}"
            )
            fewshot_path = (
                Path(__file__).parent.parent / "prompts" / f"examples_{lang.lower()}.json"
            )

            if not fewshot_path.exists():
                raise FileNotFoundError(f"Fewshot file not found at {fewshot_path}")
        else:
            fewshot_path = Path(fewshot_path)

        if prompt_path is None:
            print(
                f"No prompt path provided, using default path: {Path(__file__).parent.parent / 'prompts' / 'hallucination_detection.txt'}"
            )
            template_path = Path(__file__).parent.parent / "prompts" / "hallucination_detection.txt"
        else:
            template_path = Path(prompt_path)

        prompt_qa_path = Path(__file__).parent.parent / "prompts" / f"qa_prompt_{lang.lower()}.txt"
        prompt_summary_path = (
            Path(__file__).parent.parent / "prompts" / f"summary_prompt_{lang.lower()}.txt"
        )

        self.template = Template(template_path.read_text(encoding="utf-8"))
        self.prompt_qa = Template(prompt_qa_path.read_text(encoding="utf-8"))
        self.prompt_summary = Template(prompt_summary_path.read_text(encoding="utf-8"))

        self.fewshot = json.loads(fewshot_path.read_text(encoding="utf-8"))
        self.cache_path = cache_file

        if cache_file is None:
            self.cache_path = (
                Path(__file__).parent.parent / "cache" / f"cache_{self.model}_{self.lang}.json"
            )
            self.cache_path.parent.mkdir(parents=True, exist_ok=True)

            # Read in cache
            if self.cache_path.exists():
                self.cache = json.loads(self.cache_path.read_text(encoding="utf-8"))
            else:
                self.cache = {}

            print(f"Cache file not provided, using default path: {self.cache_path}")
        else:
            self.cache_path = Path(cache_file)
            if not self.cache_path.exists():
                raise FileNotFoundError(f"Cache file not found at {self.cache_path}")
            self.cache = json.loads(self.cache_path.read_text(encoding="utf-8"))

    def _build_prompt(
        self,
        context: str,
        answer: str,
    ) -> str:
        """Fill the template with runtime values, inserting zero or many few‑shot examples.
        Uses `${placeholder}` tokens in the .txt file.
        """
        fewshot_block = ""
        if self.fewshot and not self.zero_shot:
            lines: list[str] = []
            for idx, ex in enumerate(self.fewshot, 1):
                lines.append(
                    f"""<example{idx}>
<source>{ex["source"]}</source>
<answer>{ex["answer"]}</answer>
<target>{{"hallucination_list": {json.dumps(ex["hallucination_list"], ensure_ascii=False)} }}</target>
</example{idx}>"""
                )
            fewshot_block = "\n".join(lines)

        filled = self.template.substitute(
            lang=self.lang,
            context=context,
            answer=answer,
            fewshot_block=fewshot_block,
        )
        return filled

    def _form_context(self, context: list[str], question: str | None) -> str:
        """Form a prompt from the provided context and question. We use different prompts for summary and QA tasks.
        :param context: A list of context strings.
        :param question: The question string.
        :return: The formatted prompt.
        """
        context_str = "\n".join(
            [f"passage {i + 1}: {passage}" for i, passage in enumerate(context)]
        )
        if question is None:
            return self.prompt_summary.substitute(text=context_str)
        else:
            return self.prompt_qa.substitute(
                question=question, num_passages=len(context), context=context_str
            )

    def _get_openai_client(self) -> OpenAI:
        """Get OpenAI client configured from environment variables.

        :return: Configured OpenAI client
        :raises ValueError: If API key is not set
        """
        api_key = os.getenv("OPENAI_API_KEY") or "EMPTY"
        api_base = os.getenv("OPENAI_API_BASE") or "https://api.openai.com/v1"

        return OpenAI(
            api_key=api_key,
            base_url=api_base,
        )

    def _hash(self, prompt: str) -> str:
        """Hash the prompt."""
        return hashlib.sha256(prompt.encode("utf-8")).hexdigest()

    def _call_openai(self, prompt: str) -> str:
        """Call the OpenAI API.

        :param prompt: The prompt to call the OpenAI API with.
        :return: The response from the OpenAI API.
        """
        client = self._get_openai_client()
        resp = client.chat.completions.create(
            model=self.model,
            messages=[
                {
                    "role": "system",
                    "content": "You are an expert in detecting hallucinations in LLM outputs.",
                },
                {"role": "user", "content": prompt},
            ],
            tools=ANNOTATE_SCHEMA,
            tool_choice={"type": "function", "function": {"name": "annotate"}},
            temperature=self.temperature,
        )

        return resp.choices[0].message.tool_calls[0].function.arguments

    def _save_cache(self):
        """Save the cache to the cache file."""
        self.cache_path.write_text(json.dumps(self.cache, ensure_ascii=False), encoding="utf-8")

    def _to_spans(self, subs: list[str], answer: str) -> list[dict]:
        """Convert a list of substrings to a list of spans.

        :param subs: A list of substrings.
        :param answer: The answer string.
        :return: A list of spans.
        """
        spans = []
        for s in subs:
            m = re.search(re.escape(s), answer)
            if m:
                spans.append({"start": m.start(), "end": m.end(), "text": s})
        return spans

    def _predict(self, context: str, answer: str, output_format: str = "spans") -> list:
        """Prompts the ChatGPT model to predict hallucination spans from the provided context and answer.

        :param context: The context string.
        :param answer: The answer string.
        :param output_format: works only for "spans" and returns grouped spans.
        """
        if output_format == "spans":
            llm_prompt = self._build_prompt(context, answer)

            key = self._hash("||".join([llm_prompt, self.model, str(self.temperature)]))

            # Check if the response is cached
            cached_response = self.cache.get(key)
            if cached_response is None:
                cached_response = self._call_openai(llm_prompt)
                self.cache[key] = cached_response
                self._save_cache()

            payload = json.loads(cached_response)
            return self._to_spans(payload["hallucination_list"], answer)
        else:
            raise ValueError(
                "Invalid output_format. This model can only predict hallucination spans. Use spans."
            )

    def predict_prompt(self, prompt: str, answer: str, output_format: str = "tokens") -> list:
        """Predict hallucination spans from the provided prompt and answer.

        :param prompt: The prompt string.
        :param answer: The answer string.
        :param output_format: "spans" to return grouped spans.
        """
        return self._predict(prompt, answer, output_format)

    def predict(
        self,
        context: list[str],
        answer: str,
        question: str | None = None,
        output_format: str = "spans",
    ) -> list:
        """Predict hallucination spans from the provided context, answer, and question.
        This is a useful interface when we don't want to predict a specific prompt, but rather we have a list of contexts, answers, and questions. Useful to interface with RAG systems.

        :param context: A list of context strings.
        :param answer: The answer string.
        :param question: The question string.
        :param output_format: "spans" to return grouped spans.
        """
        prompt = self._form_context(context, question)
        return self._predict(prompt, answer, output_format=output_format)


class HallucinationDetector:
    def __init__(self, method: str = "transformer", **kwargs):
        """Facade for the hallucination detector.

        :param method: "transformer" for the model-based approach, "rule" for the rule-based approach
        :param kwargs: Additional keyword arguments passed to the underlying detector.
        """
        if method == "transformer":
            self.detector = TransformerDetector(**kwargs)
<<<<<<< HEAD
        elif method == "rule":
            self.detector = RuleBasedDetector()
        else:
            raise ValueError("Unsupported method. Choose 'transformer' or 'rule'.")
=======
        elif method == "llm":
            self.detector = LLMDetector(**kwargs)
        else:
            raise ValueError("Unsupported method. Choose 'transformer' or 'llm'.")
>>>>>>> 834f6abf

    def predict(
        self,
        context: list[str],
        answer: str,
        question: str | None = None,
        output_format: str = "tokens",
    ) -> list:
        """Predict hallucination tokens or spans from the provided context, answer, and question.
        This is a useful interface when we don't want to predict a specific prompt, but rather we have a list of contexts, answers, and questions. Useful to interface with RAG systems.

        :param context: A list of context strings.
        :param answer: The answer string.
        :param question: The question string.
        """
        print("PREDICT method Hallucination class")
        return self.detector.predict(context, answer, question, output_format)

    def predict_prompt(self, prompt: str, answer: str, output_format: str = "tokens") -> list:
        """Predict hallucination tokens or spans from the provided prompt and answer.

        :param prompt: The prompt string.
        :param answer: The answer string.
        """
        return self.detector.predict_prompt(prompt, answer, output_format)<|MERGE_RESOLUTION|>--- conflicted
+++ resolved
@@ -15,26 +15,10 @@
     HallucinationDataset,
 )
 
-<<<<<<< HEAD
 import re
 from difflib import SequenceMatcher
 import Levenshtein
 
-PROMPT_QA = """
-Briefly answer the following question:
-{question}
-Bear in mind that your response should be strictly based on the following {num_passages} passages:
-{context}
-In case the passages do not contain the necessary information to answer the question, please reply with: "Unable to answer based on given passages."
-output:
-"""
-
-PROMPT_SUMMARY = """
-Summarize the following text:
-{text}
-output:
-"""
-=======
 LANG_TO_PASSAGE = {
     "en": "passage",
     "de": "Passage",
@@ -43,7 +27,6 @@
     "it": "brano",
     "pl": "fragment",
 }
->>>>>>> 834f6abf
 
 SEQUENCE_MATCH_THRESHOLD = 0.8
 
@@ -54,54 +37,6 @@
     def _predict(self, context: str, answer: str, output_format: str = "tokens") -> list:
         """Core prediction method to be implemented by subclasses."""
         pass
-
-    def _form_prompt(self, context: list[str], question: str | None) -> str:
-        """Form a prompt from the provided context and question. We use different prompts for summary and QA tasks.
-
-        :param context: A list of context strings.
-        :param question: The question string.
-        :return: The formatted prompt.
-        """
-        context_str = "\n".join(
-            [f"passage {i + 1}: {passage}" for i, passage in enumerate(context)]
-        )
-        if question is None:
-            return PROMPT_SUMMARY.format(text=context_str)
-        else:
-            return PROMPT_QA.format(
-                question=question, num_passages=len(context), context=context_str
-            )
-
-    def predict_prompt(self, prompt: str, answer: str, output_format: str = "tokens") -> list:
-        """Predict hallucination tokens or spans from the provided prompt and answer.
-
-        :param prompt: The prompt string.
-        :param answer: The answer string.
-        :param output_format: "tokens" to return token-level predictions, or "spans" to return grouped spans.
-        """
-        return self._predict(prompt, answer, output_format)
-
-    def predict(
-        self,
-        context: list[str],
-        answer: str,
-        question: str | None = None,
-        output_format: str = "tokens",
-    ) -> list:
-        """Predict hallucination tokens or spans from the provided context, answer, and question.
-        This is a useful interface when we don't want to predict a specific prompt, but rather we have a list of contexts, answers, and questions. Useful to interface with RAG systems.
-
-        :param context: A list of context strings.
-        :param answer: The answer string.
-        :param question: The question string.
-        :param output_format: "tokens" to return token-level predictions, or "spans" to return grouped spans.
-        """
-
-        print("Entered predict method in Transformer class")
-
-        prompt = self._form_prompt(context, question)
-        return self._predict(prompt, answer, output_format)
-
 
 
 # ==== Transformer-based detector ====
@@ -132,9 +67,6 @@
         self.model.to(self.device)
         self.model.eval()
 
-<<<<<<< HEAD
-
-=======
         prompt_path = Path(__file__).parent.parent / "prompts" / f"qa_prompt_{lang.lower()}.txt"
         self.prompt_qa = Template(prompt_path.read_text(encoding="utf-8"))
         prompt_path = (
@@ -161,7 +93,55 @@
             return self.prompt_qa.substitute(
                 question=question, num_passages=len(context), context=context_str
             )
->>>>>>> 834f6abf
+
+    def predict_prompt(self, prompt: str, answer: str, output_format: str = "tokens") -> list:
+        """Predict hallucination tokens or spans from the provided prompt and answer.
+
+        :param prompt: The prompt string.
+        :param answer: The answer string.
+        :param output_format: "tokens" to return token-level predictions, or "spans" to return grouped spans.
+        """
+        return self._predict(prompt, answer, output_format)
+
+    def predict(
+        self,
+        context: list[str],
+        answer: str,
+        question: str | None = None,
+        output_format: str = "tokens",
+    ) -> list:
+        """Predict hallucination tokens or spans from the provided context, answer, and question.
+        This is a useful interface when we don't want to predict a specific prompt, but rather we have a list of contexts, answers, and questions. Useful to interface with RAG systems.
+
+        :param context: A list of context strings.
+        :param answer: The answer string.
+        :param question: The question string.
+        :param output_format: "tokens" to return token-level predictions, or "spans" to return grouped spans.
+        """
+
+        print("Entered predict method in Transformer class")
+
+        prompt = self._form_prompt(context, question)
+        return self._predict(prompt, answer, output_format)
+
+
+
+class TransformerDetector(BaseDetector):
+    def __init__(self, model_path: str, max_length: int = 4096, device=None, **kwargs):
+        """Initialize the TransformerDetector.
+
+        :param model_path: The path to the model.
+        :param max_length: The maximum length of the input sequence.
+        :param device: The device to run the model on.
+        """
+        self.tokenizer = AutoTokenizer.from_pretrained(model_path, **kwargs)
+        self.model = AutoModelForTokenClassification.from_pretrained(model_path, **kwargs)
+        self.max_length = max_length
+        self.device = device or torch.device("cuda" if torch.cuda.is_available() else "cpu")
+        self.model.to(self.device)
+        self.model.eval()
+
+
 
     def _predict(self, context: str, answer: str, output_format: str = "tokens") -> list:
         """Predict hallucination tokens or spans from the provided context and answer.
@@ -618,17 +598,12 @@
         """
         if method == "transformer":
             self.detector = TransformerDetector(**kwargs)
-<<<<<<< HEAD
         elif method == "rule":
-            self.detector = RuleBasedDetector()
-        else:
-            raise ValueError("Unsupported method. Choose 'transformer' or 'rule'.")
-=======
+            self.detector = RuleBasedDetector(**kwargs)
         elif method == "llm":
             self.detector = LLMDetector(**kwargs)
         else:
             raise ValueError("Unsupported method. Choose 'transformer' or 'llm'.")
->>>>>>> 834f6abf
 
     def predict(
         self,
